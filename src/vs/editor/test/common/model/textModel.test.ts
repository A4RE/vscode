/*---------------------------------------------------------------------------------------------
 *  Copyright (c) Microsoft Corporation. All rights reserved.
 *  Licensed under the MIT License. See License.txt in the project root for license information.
 *--------------------------------------------------------------------------------------------*/
'use strict';

import * as assert from 'assert';
import { Position } from 'vs/editor/common/core/position';
import { Range } from 'vs/editor/common/core/range';
import { TextModel, createTextBuffer } from 'vs/editor/common/model/textModel';
import { UTF8_BOM_CHARACTER } from 'vs/base/common/strings';
<<<<<<< HEAD
import { EDITOR_MODEL_DEFAULTS } from 'vs/editor/common/config/editorOptions';
=======
import { createTextModel } from 'vs/editor/test/common/editorTestUtils';
>>>>>>> a7a72a54

function testGuessIndentation(defaultInsertSpaces: boolean, defaultTabSize: number, expectedInsertSpaces: boolean, expectedTabSize: number, text: string[], msg?: string): void {
	var m = createTextModel(
		text.join('\n'),
		{
			tabSize: defaultTabSize,
			insertSpaces: defaultInsertSpaces,
<<<<<<< HEAD
			detectIndentation: true,
			defaultEOL: DefaultEndOfLine.LF,
			trimAutoWhitespace: true,
			hugeFileSize: EDITOR_MODEL_DEFAULTS.hugeFileSize,
			hugeFileNumLines: EDITOR_MODEL_DEFAULTS.hugeFileNumLines
=======
			detectIndentation: true
>>>>>>> a7a72a54
		}
	);
	var r = m.getOptions();
	m.dispose();

	assert.equal(r.insertSpaces, expectedInsertSpaces, msg);
	assert.equal(r.tabSize, expectedTabSize, msg);
}

function assertGuess(expectedInsertSpaces: boolean, expectedTabSize: number, text: string[], msg?: string): void {
	if (typeof expectedInsertSpaces === 'undefined') {
		// cannot guess insertSpaces
		if (typeof expectedTabSize === 'undefined') {
			// cannot guess tabSize
			testGuessIndentation(true, 13370, true, 13370, text, msg);
			testGuessIndentation(false, 13371, false, 13371, text, msg);
		} else {
			// can guess tabSize
			testGuessIndentation(true, 13370, true, expectedTabSize, text, msg);
			testGuessIndentation(false, 13371, false, expectedTabSize, text, msg);
		}
	} else {
		// can guess insertSpaces
		if (typeof expectedTabSize === 'undefined') {
			// cannot guess tabSize
			testGuessIndentation(true, 13370, expectedInsertSpaces, 13370, text, msg);
			testGuessIndentation(false, 13371, expectedInsertSpaces, 13371, text, msg);
		} else {
			// can guess tabSize
			testGuessIndentation(true, 13370, expectedInsertSpaces, expectedTabSize, text, msg);
			testGuessIndentation(false, 13371, expectedInsertSpaces, expectedTabSize, text, msg);
		}
	}
}

suite('TextModelData.fromString', () => {

	interface ITextBufferData {
		EOL: string;
		lines: string[];
		containsRTL: boolean;
		isBasicASCII: boolean;
	}

	function testTextModelDataFromString(text: string, expected: ITextBufferData): void {
		const textBuffer = createTextBuffer(text, TextModel.DEFAULT_CREATION_OPTIONS.defaultEOL);
		let actual: ITextBufferData = {
			EOL: textBuffer.getEOL(),
			lines: textBuffer.getLinesContent(),
			containsRTL: textBuffer.mightContainRTL(),
			isBasicASCII: !textBuffer.mightContainNonBasicASCII()
		};
		assert.deepEqual(actual, expected);
	}

	test('one line text', () => {
		testTextModelDataFromString('Hello world!',
			{
				EOL: '\n',
				lines: [
					'Hello world!'
				],
				containsRTL: false,
				isBasicASCII: true
			}
		);
	});

	test('multiline text', () => {
		testTextModelDataFromString('Hello,\r\ndear friend\nHow\rare\r\nyou?',
			{
				EOL: '\r\n',
				lines: [
					'Hello,',
					'dear friend',
					'How',
					'are',
					'you?'
				],
				containsRTL: false,
				isBasicASCII: true
			}
		);
	});

	test('Non Basic ASCII 1', () => {
		testTextModelDataFromString('Hello,\nZürich',
			{
				EOL: '\n',
				lines: [
					'Hello,',
					'Zürich'
				],
				containsRTL: false,
				isBasicASCII: false
			}
		);
	});

	test('containsRTL 1', () => {
		testTextModelDataFromString('Hello,\nזוהי עובדה מבוססת שדעתו',
			{
				EOL: '\n',
				lines: [
					'Hello,',
					'זוהי עובדה מבוססת שדעתו'
				],
				containsRTL: true,
				isBasicASCII: false
			}
		);
	});

	test('containsRTL 2', () => {
		testTextModelDataFromString('Hello,\nهناك حقيقة مثبتة منذ زمن طويل',
			{
				EOL: '\n',
				lines: [
					'Hello,',
					'هناك حقيقة مثبتة منذ زمن طويل'
				],
				containsRTL: true,
				isBasicASCII: false
			}
		);
	});

});

suite('Editor Model - TextModel', () => {

	test('getValueLengthInRange', () => {

		var m = TextModel.createFromString('My First Line\r\nMy Second Line\r\nMy Third Line');
		assert.equal(m.getValueLengthInRange(new Range(1, 1, 1, 1)), ''.length);
		assert.equal(m.getValueLengthInRange(new Range(1, 1, 1, 2)), 'M'.length);
		assert.equal(m.getValueLengthInRange(new Range(1, 2, 1, 3)), 'y'.length);
		assert.equal(m.getValueLengthInRange(new Range(1, 1, 1, 14)), 'My First Line'.length);
		assert.equal(m.getValueLengthInRange(new Range(1, 1, 2, 1)), 'My First Line\r\n'.length);
		assert.equal(m.getValueLengthInRange(new Range(1, 2, 2, 1)), 'y First Line\r\n'.length);
		assert.equal(m.getValueLengthInRange(new Range(1, 2, 2, 2)), 'y First Line\r\nM'.length);
		assert.equal(m.getValueLengthInRange(new Range(1, 2, 2, 1000)), 'y First Line\r\nMy Second Line'.length);
		assert.equal(m.getValueLengthInRange(new Range(1, 2, 3, 1)), 'y First Line\r\nMy Second Line\r\n'.length);
		assert.equal(m.getValueLengthInRange(new Range(1, 2, 3, 1000)), 'y First Line\r\nMy Second Line\r\nMy Third Line'.length);
		assert.equal(m.getValueLengthInRange(new Range(1, 1, 1000, 1000)), 'My First Line\r\nMy Second Line\r\nMy Third Line'.length);

		m = TextModel.createFromString('My First Line\nMy Second Line\nMy Third Line');
		assert.equal(m.getValueLengthInRange(new Range(1, 1, 1, 1)), ''.length);
		assert.equal(m.getValueLengthInRange(new Range(1, 1, 1, 2)), 'M'.length);
		assert.equal(m.getValueLengthInRange(new Range(1, 2, 1, 3)), 'y'.length);
		assert.equal(m.getValueLengthInRange(new Range(1, 1, 1, 14)), 'My First Line'.length);
		assert.equal(m.getValueLengthInRange(new Range(1, 1, 2, 1)), 'My First Line\n'.length);
		assert.equal(m.getValueLengthInRange(new Range(1, 2, 2, 1)), 'y First Line\n'.length);
		assert.equal(m.getValueLengthInRange(new Range(1, 2, 2, 2)), 'y First Line\nM'.length);
		assert.equal(m.getValueLengthInRange(new Range(1, 2, 2, 1000)), 'y First Line\nMy Second Line'.length);
		assert.equal(m.getValueLengthInRange(new Range(1, 2, 3, 1)), 'y First Line\nMy Second Line\n'.length);
		assert.equal(m.getValueLengthInRange(new Range(1, 2, 3, 1000)), 'y First Line\nMy Second Line\nMy Third Line'.length);
		assert.equal(m.getValueLengthInRange(new Range(1, 1, 1000, 1000)), 'My First Line\nMy Second Line\nMy Third Line'.length);
	});

	test('guess indentation 1', () => {

		assertGuess(undefined, undefined, [
			'x',
			'x',
			'x',
			'x',
			'x',
			'x',
			'x'
		], 'no clues');

		assertGuess(false, undefined, [
			'\tx',
			'x',
			'x',
			'x',
			'x',
			'x',
			'x'
		], 'no spaces, 1xTAB');

		assertGuess(true, 2, [
			'  x',
			'x',
			'x',
			'x',
			'x',
			'x',
			'x'
		], '1x2');

		assertGuess(false, undefined, [
			'\tx',
			'\tx',
			'\tx',
			'\tx',
			'\tx',
			'\tx',
			'\tx'
		], '7xTAB');

		assertGuess(undefined, 2, [
			'\tx',
			'  x',
			'\tx',
			'  x',
			'\tx',
			'  x',
			'\tx',
			'  x',
		], '4x2, 4xTAB');
		assertGuess(false, undefined, [
			'\tx',
			' x',
			'\tx',
			' x',
			'\tx',
			' x',
			'\tx',
			' x'
		], '4x1, 4xTAB');
		assertGuess(false, 2, [
			'\tx',
			'\tx',
			'  x',
			'\tx',
			'  x',
			'\tx',
			'  x',
			'\tx',
			'  x',
		], '4x2, 5xTAB');
		assertGuess(false, 2, [
			'\tx',
			'\tx',
			'x',
			'\tx',
			'x',
			'\tx',
			'x',
			'\tx',
			'  x',
		], '1x2, 5xTAB');
		assertGuess(false, 4, [
			'\tx',
			'\tx',
			'x',
			'\tx',
			'x',
			'\tx',
			'x',
			'\tx',
			'    x',
		], '1x4, 5xTAB');
		assertGuess(false, 2, [
			'\tx',
			'\tx',
			'x',
			'\tx',
			'x',
			'\tx',
			'  x',
			'\tx',
			'    x',
		], '1x2, 1x4, 5xTAB');

		assertGuess(undefined, undefined, [
			'x',
			' x',
			' x',
			' x',
			' x',
			' x',
			' x',
			' x'
		], '7x1 - 1 space is never guessed as an indentation');
		assertGuess(true, undefined, [
			'x',
			'          x',
			' x',
			' x',
			' x',
			' x',
			' x',
			' x'
		], '1x10, 6x1');
		assertGuess(undefined, undefined, [
			'',
			'  ',
			'    ',
			'      ',
			'        ',
			'          ',
			'            ',
			'              ',
		], 'whitespace lines don\'t count');
		assertGuess(true, 4, [
			'x',
			'   x',
			'   x',
			'    x',
			'x',
			'   x',
			'   x',
			'    x',
			'x',
			'   x',
			'   x',
			'    x',
		], 'odd number is not allowed: 6x3, 3x4');
		assertGuess(true, 4, [
			'x',
			'     x',
			'     x',
			'    x',
			'x',
			'     x',
			'     x',
			'    x',
			'x',
			'     x',
			'     x',
			'    x',
		], 'odd number is not allowed: 6x5, 3x4');
		assertGuess(true, 4, [
			'x',
			'       x',
			'       x',
			'    x',
			'x',
			'       x',
			'       x',
			'    x',
			'x',
			'       x',
			'       x',
			'    x',
		], 'odd number is not allowed: 6x7, 3x4');
		assertGuess(true, 2, [
			'x',
			'  x',
			'  x',
			'  x',
			'  x',
			'x',
			'  x',
			'  x',
			'  x',
			'  x',
		], '8x2');

		assertGuess(true, 2, [
			'x',
			'  x',
			'  x',
			'x',
			'  x',
			'  x',
			'x',
			'  x',
			'  x',
			'x',
			'  x',
			'  x',
		], '8x2');
		assertGuess(true, 2, [
			'x',
			'  x',
			'    x',
			'x',
			'  x',
			'    x',
			'x',
			'  x',
			'    x',
			'x',
			'  x',
			'    x',
		], '4x2, 4x4');
		assertGuess(true, 2, [
			'x',
			'  x',
			'  x',
			'    x',
			'x',
			'  x',
			'  x',
			'    x',
			'x',
			'  x',
			'  x',
			'    x',
		], '6x2, 3x4');
		assertGuess(true, 2, [
			'x',
			'  x',
			'  x',
			'    x',
			'    x',
			'x',
			'  x',
			'  x',
			'    x',
			'    x',
		], '4x2, 4x4');
		assertGuess(true, 2, [
			'x',
			'  x',
			'    x',
			'    x',
			'x',
			'  x',
			'    x',
			'    x',
		], '2x2, 4x4');
		assertGuess(true, 4, [
			'x',
			'    x',
			'    x',
			'x',
			'    x',
			'    x',
			'x',
			'    x',
			'    x',
			'x',
			'    x',
			'    x',
		], '8x4');
		assertGuess(true, 2, [
			'x',
			'  x',
			'    x',
			'    x',
			'      x',
			'x',
			'  x',
			'    x',
			'    x',
			'      x',
		], '2x2, 4x4, 2x6');
		assertGuess(true, 2, [
			'x',
			'  x',
			'    x',
			'    x',
			'      x',
			'      x',
			'        x',
		], '1x2, 2x4, 2x6, 1x8');
		assertGuess(true, 4, [
			'x',
			'    x',
			'    x',
			'    x',
			'     x',
			'        x',
			'x',
			'    x',
			'    x',
			'    x',
			'     x',
			'        x',
		], '6x4, 2x5, 2x8');
		assertGuess(true, 4, [
			'x',
			'    x',
			'    x',
			'    x',
			'     x',
			'        x',
			'        x',
		], '3x4, 1x5, 2x8');
		assertGuess(true, 4, [
			'x',
			'x',
			'    x',
			'    x',
			'     x',
			'        x',
			'        x',
			'x',
			'x',
			'    x',
			'    x',
			'     x',
			'        x',
			'        x',
		], '6x4, 2x5, 4x8');
		assertGuess(true, 4, [
			'x',
			' x',
			' x',
			' x',
			' x',
			' x',
			'x',
			'   x',
			'    x',
			'    x',
		], '5x1, 2x0, 1x3, 2x4');
		assertGuess(false, undefined, [
			'\t x',
			' \t x',
			'\tx'
		], 'mixed whitespace 1');
		assertGuess(false, 4, [
			'\tx',
			'\t    x'
		], 'mixed whitespace 2');
	});

	test('validatePosition', () => {

		let m = TextModel.createFromString('line one\nline two');

		assert.deepEqual(m.validatePosition(new Position(0, 0)), new Position(1, 1));
		assert.deepEqual(m.validatePosition(new Position(0, 1)), new Position(1, 1));

		assert.deepEqual(m.validatePosition(new Position(1, 1)), new Position(1, 1));
		assert.deepEqual(m.validatePosition(new Position(1, 2)), new Position(1, 2));
		assert.deepEqual(m.validatePosition(new Position(1, 30)), new Position(1, 9));

		assert.deepEqual(m.validatePosition(new Position(2, 0)), new Position(2, 1));
		assert.deepEqual(m.validatePosition(new Position(2, 1)), new Position(2, 1));
		assert.deepEqual(m.validatePosition(new Position(2, 2)), new Position(2, 2));
		assert.deepEqual(m.validatePosition(new Position(2, 30)), new Position(2, 9));

		assert.deepEqual(m.validatePosition(new Position(3, 0)), new Position(2, 9));
		assert.deepEqual(m.validatePosition(new Position(3, 1)), new Position(2, 9));
		assert.deepEqual(m.validatePosition(new Position(3, 30)), new Position(2, 9));

		assert.deepEqual(m.validatePosition(new Position(30, 30)), new Position(2, 9));

		assert.deepEqual(m.validatePosition(new Position(-123.123, -0.5)), new Position(1, 1));
		assert.deepEqual(m.validatePosition(new Position(Number.MIN_VALUE, Number.MIN_VALUE)), new Position(1, 1));

		assert.deepEqual(m.validatePosition(new Position(Number.MAX_VALUE, Number.MAX_VALUE)), new Position(2, 9));
		assert.deepEqual(m.validatePosition(new Position(123.23, 47.5)), new Position(2, 9));
	});

	test('validatePosition around high-low surrogate pairs 1', () => {

		let m = TextModel.createFromString('a📚b');

		assert.deepEqual(m.validatePosition(new Position(0, 0)), new Position(1, 1));
		assert.deepEqual(m.validatePosition(new Position(0, 1)), new Position(1, 1));
		assert.deepEqual(m.validatePosition(new Position(0, 7)), new Position(1, 1));

		assert.deepEqual(m.validatePosition(new Position(1, 1)), new Position(1, 1));
		assert.deepEqual(m.validatePosition(new Position(1, 2)), new Position(1, 2));
		assert.deepEqual(m.validatePosition(new Position(1, 3)), new Position(1, 2));
		assert.deepEqual(m.validatePosition(new Position(1, 4)), new Position(1, 4));
		assert.deepEqual(m.validatePosition(new Position(1, 5)), new Position(1, 5));
		assert.deepEqual(m.validatePosition(new Position(1, 30)), new Position(1, 5));

		assert.deepEqual(m.validatePosition(new Position(2, 0)), new Position(1, 5));
		assert.deepEqual(m.validatePosition(new Position(2, 1)), new Position(1, 5));
		assert.deepEqual(m.validatePosition(new Position(2, 2)), new Position(1, 5));
		assert.deepEqual(m.validatePosition(new Position(2, 30)), new Position(1, 5));

		assert.deepEqual(m.validatePosition(new Position(-123.123, -0.5)), new Position(1, 1));
		assert.deepEqual(m.validatePosition(new Position(Number.MIN_VALUE, Number.MIN_VALUE)), new Position(1, 1));

		assert.deepEqual(m.validatePosition(new Position(Number.MAX_VALUE, Number.MAX_VALUE)), new Position(1, 5));
		assert.deepEqual(m.validatePosition(new Position(123.23, 47.5)), new Position(1, 5));
	});

	test('validatePosition around high-low surrogate pairs 2', () => {

		let m = TextModel.createFromString('a📚📚b');

		assert.deepEqual(m.validatePosition(new Position(1, 1)), new Position(1, 1));
		assert.deepEqual(m.validatePosition(new Position(1, 2)), new Position(1, 2));
		assert.deepEqual(m.validatePosition(new Position(1, 3)), new Position(1, 2));
		assert.deepEqual(m.validatePosition(new Position(1, 4)), new Position(1, 4));
		assert.deepEqual(m.validatePosition(new Position(1, 5)), new Position(1, 4));
		assert.deepEqual(m.validatePosition(new Position(1, 6)), new Position(1, 6));
		assert.deepEqual(m.validatePosition(new Position(1, 7)), new Position(1, 7));

	});

	test('validateRange around high-low surrogate pairs 1', () => {

		let m = TextModel.createFromString('a📚b');

		assert.deepEqual(m.validateRange(new Range(0, 0, 0, 1)), new Range(1, 1, 1, 1));
		assert.deepEqual(m.validateRange(new Range(0, 0, 0, 7)), new Range(1, 1, 1, 1));

		assert.deepEqual(m.validateRange(new Range(1, 1, 1, 1)), new Range(1, 1, 1, 1));
		assert.deepEqual(m.validateRange(new Range(1, 1, 1, 2)), new Range(1, 1, 1, 2));
		assert.deepEqual(m.validateRange(new Range(1, 1, 1, 3)), new Range(1, 1, 1, 4));
		assert.deepEqual(m.validateRange(new Range(1, 1, 1, 4)), new Range(1, 1, 1, 4));
		assert.deepEqual(m.validateRange(new Range(1, 1, 1, 5)), new Range(1, 1, 1, 5));

		assert.deepEqual(m.validateRange(new Range(1, 2, 1, 2)), new Range(1, 2, 1, 2));
		assert.deepEqual(m.validateRange(new Range(1, 2, 1, 3)), new Range(1, 2, 1, 4));
		assert.deepEqual(m.validateRange(new Range(1, 2, 1, 4)), new Range(1, 2, 1, 4));
		assert.deepEqual(m.validateRange(new Range(1, 2, 1, 5)), new Range(1, 2, 1, 5));

		assert.deepEqual(m.validateRange(new Range(1, 3, 1, 3)), new Range(1, 2, 1, 2));
		assert.deepEqual(m.validateRange(new Range(1, 3, 1, 4)), new Range(1, 2, 1, 4));
		assert.deepEqual(m.validateRange(new Range(1, 3, 1, 5)), new Range(1, 2, 1, 5));

		assert.deepEqual(m.validateRange(new Range(1, 4, 1, 4)), new Range(1, 4, 1, 4));
		assert.deepEqual(m.validateRange(new Range(1, 4, 1, 5)), new Range(1, 4, 1, 5));

		assert.deepEqual(m.validateRange(new Range(1, 5, 1, 5)), new Range(1, 5, 1, 5));
	});

	test('validateRange around high-low surrogate pairs 2', () => {

		let m = TextModel.createFromString('a📚📚b');

		assert.deepEqual(m.validateRange(new Range(0, 0, 0, 1)), new Range(1, 1, 1, 1));
		assert.deepEqual(m.validateRange(new Range(0, 0, 0, 7)), new Range(1, 1, 1, 1));

		assert.deepEqual(m.validateRange(new Range(1, 1, 1, 1)), new Range(1, 1, 1, 1));
		assert.deepEqual(m.validateRange(new Range(1, 1, 1, 2)), new Range(1, 1, 1, 2));
		assert.deepEqual(m.validateRange(new Range(1, 1, 1, 3)), new Range(1, 1, 1, 4));
		assert.deepEqual(m.validateRange(new Range(1, 1, 1, 4)), new Range(1, 1, 1, 4));
		assert.deepEqual(m.validateRange(new Range(1, 1, 1, 5)), new Range(1, 1, 1, 6));
		assert.deepEqual(m.validateRange(new Range(1, 1, 1, 6)), new Range(1, 1, 1, 6));
		assert.deepEqual(m.validateRange(new Range(1, 1, 1, 7)), new Range(1, 1, 1, 7));

		assert.deepEqual(m.validateRange(new Range(1, 2, 1, 2)), new Range(1, 2, 1, 2));
		assert.deepEqual(m.validateRange(new Range(1, 2, 1, 3)), new Range(1, 2, 1, 4));
		assert.deepEqual(m.validateRange(new Range(1, 2, 1, 4)), new Range(1, 2, 1, 4));
		assert.deepEqual(m.validateRange(new Range(1, 2, 1, 5)), new Range(1, 2, 1, 6));
		assert.deepEqual(m.validateRange(new Range(1, 2, 1, 6)), new Range(1, 2, 1, 6));
		assert.deepEqual(m.validateRange(new Range(1, 2, 1, 7)), new Range(1, 2, 1, 7));

		assert.deepEqual(m.validateRange(new Range(1, 3, 1, 3)), new Range(1, 2, 1, 2));
		assert.deepEqual(m.validateRange(new Range(1, 3, 1, 4)), new Range(1, 2, 1, 4));
		assert.deepEqual(m.validateRange(new Range(1, 3, 1, 5)), new Range(1, 2, 1, 6));
		assert.deepEqual(m.validateRange(new Range(1, 3, 1, 6)), new Range(1, 2, 1, 6));
		assert.deepEqual(m.validateRange(new Range(1, 3, 1, 7)), new Range(1, 2, 1, 7));

		assert.deepEqual(m.validateRange(new Range(1, 4, 1, 4)), new Range(1, 4, 1, 4));
		assert.deepEqual(m.validateRange(new Range(1, 4, 1, 5)), new Range(1, 4, 1, 6));
		assert.deepEqual(m.validateRange(new Range(1, 4, 1, 6)), new Range(1, 4, 1, 6));
		assert.deepEqual(m.validateRange(new Range(1, 4, 1, 7)), new Range(1, 4, 1, 7));

		assert.deepEqual(m.validateRange(new Range(1, 5, 1, 5)), new Range(1, 4, 1, 4));
		assert.deepEqual(m.validateRange(new Range(1, 5, 1, 6)), new Range(1, 4, 1, 6));
		assert.deepEqual(m.validateRange(new Range(1, 5, 1, 7)), new Range(1, 4, 1, 7));

		assert.deepEqual(m.validateRange(new Range(1, 6, 1, 6)), new Range(1, 6, 1, 6));
		assert.deepEqual(m.validateRange(new Range(1, 6, 1, 7)), new Range(1, 6, 1, 7));

		assert.deepEqual(m.validateRange(new Range(1, 7, 1, 7)), new Range(1, 7, 1, 7));
	});

	test('modifyPosition', () => {

		var m = TextModel.createFromString('line one\nline two');
		assert.deepEqual(m.modifyPosition(new Position(1, 1), 0), new Position(1, 1));
		assert.deepEqual(m.modifyPosition(new Position(0, 0), 0), new Position(1, 1));
		assert.deepEqual(m.modifyPosition(new Position(30, 1), 0), new Position(2, 9));

		assert.deepEqual(m.modifyPosition(new Position(1, 1), 17), new Position(2, 9));
		assert.deepEqual(m.modifyPosition(new Position(1, 1), 1), new Position(1, 2));
		assert.deepEqual(m.modifyPosition(new Position(1, 1), 3), new Position(1, 4));
		assert.deepEqual(m.modifyPosition(new Position(1, 2), 10), new Position(2, 3));
		assert.deepEqual(m.modifyPosition(new Position(1, 5), 13), new Position(2, 9));
		assert.deepEqual(m.modifyPosition(new Position(1, 2), 16), new Position(2, 9));

		assert.deepEqual(m.modifyPosition(new Position(2, 9), -17), new Position(1, 1));
		assert.deepEqual(m.modifyPosition(new Position(1, 2), -1), new Position(1, 1));
		assert.deepEqual(m.modifyPosition(new Position(1, 4), -3), new Position(1, 1));
		assert.deepEqual(m.modifyPosition(new Position(2, 3), -10), new Position(1, 2));
		assert.deepEqual(m.modifyPosition(new Position(2, 9), -13), new Position(1, 5));
		assert.deepEqual(m.modifyPosition(new Position(2, 9), -16), new Position(1, 2));

		assert.deepEqual(m.modifyPosition(new Position(1, 2), 17), new Position(2, 9));
		assert.deepEqual(m.modifyPosition(new Position(1, 2), 100), new Position(2, 9));

		assert.deepEqual(m.modifyPosition(new Position(1, 2), -2), new Position(1, 1));
		assert.deepEqual(m.modifyPosition(new Position(1, 2), -100), new Position(1, 1));
		assert.deepEqual(m.modifyPosition(new Position(2, 2), -100), new Position(1, 1));
		assert.deepEqual(m.modifyPosition(new Position(2, 9), -18), new Position(1, 1));
	});

	test('normalizeIndentation 1', () => {
		let model = createTextModel('',
			{
<<<<<<< HEAD
				isForSimpleWidget: false,
				detectIndentation: false,
				tabSize: 4,
				insertSpaces: false,
				trimAutoWhitespace: true,
				defaultEOL: DefaultEndOfLine.LF,
				hugeFileSize: EDITOR_MODEL_DEFAULTS.hugeFileSize,
				hugeFileNumLines: EDITOR_MODEL_DEFAULTS.hugeFileNumLines
=======
				insertSpaces: false
>>>>>>> a7a72a54
			}
		);

		assert.equal(model.normalizeIndentation('\t'), '\t');
		assert.equal(model.normalizeIndentation('    '), '\t');
		assert.equal(model.normalizeIndentation('   '), '   ');
		assert.equal(model.normalizeIndentation('  '), '  ');
		assert.equal(model.normalizeIndentation(' '), ' ');
		assert.equal(model.normalizeIndentation(''), '');
		assert.equal(model.normalizeIndentation(' \t   '), '\t\t');
		assert.equal(model.normalizeIndentation(' \t  '), '\t   ');
		assert.equal(model.normalizeIndentation(' \t '), '\t  ');
		assert.equal(model.normalizeIndentation(' \t'), '\t ');

		assert.equal(model.normalizeIndentation('\ta'), '\ta');
		assert.equal(model.normalizeIndentation('    a'), '\ta');
		assert.equal(model.normalizeIndentation('   a'), '   a');
		assert.equal(model.normalizeIndentation('  a'), '  a');
		assert.equal(model.normalizeIndentation(' a'), ' a');
		assert.equal(model.normalizeIndentation('a'), 'a');
		assert.equal(model.normalizeIndentation(' \t   a'), '\t\ta');
		assert.equal(model.normalizeIndentation(' \t  a'), '\t   a');
		assert.equal(model.normalizeIndentation(' \t a'), '\t  a');
		assert.equal(model.normalizeIndentation(' \ta'), '\t a');

		model.dispose();
	});

	test('normalizeIndentation 2', () => {
<<<<<<< HEAD
		let model = TextModel.createFromString('',
			{
				isForSimpleWidget: false,
				detectIndentation: false,
				tabSize: 4,
				insertSpaces: true,
				trimAutoWhitespace: true,
				defaultEOL: DefaultEndOfLine.LF,
				hugeFileSize: EDITOR_MODEL_DEFAULTS.hugeFileSize,
				hugeFileNumLines: EDITOR_MODEL_DEFAULTS.hugeFileNumLines
			}
		);
=======
		let model = createTextModel('');
>>>>>>> a7a72a54

		assert.equal(model.normalizeIndentation('\ta'), '    a');
		assert.equal(model.normalizeIndentation('    a'), '    a');
		assert.equal(model.normalizeIndentation('   a'), '   a');
		assert.equal(model.normalizeIndentation('  a'), '  a');
		assert.equal(model.normalizeIndentation(' a'), ' a');
		assert.equal(model.normalizeIndentation('a'), 'a');
		assert.equal(model.normalizeIndentation(' \t   a'), '        a');
		assert.equal(model.normalizeIndentation(' \t  a'), '       a');
		assert.equal(model.normalizeIndentation(' \t a'), '      a');
		assert.equal(model.normalizeIndentation(' \ta'), '     a');

		model.dispose();
	});

	test('getLineFirstNonWhitespaceColumn', () => {
		let model = TextModel.createFromString([
			'asd',
			' asd',
			'\tasd',
			'  asd',
			'\t\tasd',
			' ',
			'  ',
			'\t',
			'\t\t',
			'  \tasd',
			'',
			''
		].join('\n'));

		assert.equal(model.getLineFirstNonWhitespaceColumn(1), 1, '1');
		assert.equal(model.getLineFirstNonWhitespaceColumn(2), 2, '2');
		assert.equal(model.getLineFirstNonWhitespaceColumn(3), 2, '3');
		assert.equal(model.getLineFirstNonWhitespaceColumn(4), 3, '4');
		assert.equal(model.getLineFirstNonWhitespaceColumn(5), 3, '5');
		assert.equal(model.getLineFirstNonWhitespaceColumn(6), 0, '6');
		assert.equal(model.getLineFirstNonWhitespaceColumn(7), 0, '7');
		assert.equal(model.getLineFirstNonWhitespaceColumn(8), 0, '8');
		assert.equal(model.getLineFirstNonWhitespaceColumn(9), 0, '9');
		assert.equal(model.getLineFirstNonWhitespaceColumn(10), 4, '10');
		assert.equal(model.getLineFirstNonWhitespaceColumn(11), 0, '11');
		assert.equal(model.getLineFirstNonWhitespaceColumn(12), 0, '12');
	});

	test('getLineLastNonWhitespaceColumn', () => {
		let model = TextModel.createFromString([
			'asd',
			'asd ',
			'asd\t',
			'asd  ',
			'asd\t\t',
			' ',
			'  ',
			'\t',
			'\t\t',
			'asd  \t',
			'',
			''
		].join('\n'));

		assert.equal(model.getLineLastNonWhitespaceColumn(1), 4, '1');
		assert.equal(model.getLineLastNonWhitespaceColumn(2), 4, '2');
		assert.equal(model.getLineLastNonWhitespaceColumn(3), 4, '3');
		assert.equal(model.getLineLastNonWhitespaceColumn(4), 4, '4');
		assert.equal(model.getLineLastNonWhitespaceColumn(5), 4, '5');
		assert.equal(model.getLineLastNonWhitespaceColumn(6), 0, '6');
		assert.equal(model.getLineLastNonWhitespaceColumn(7), 0, '7');
		assert.equal(model.getLineLastNonWhitespaceColumn(8), 0, '8');
		assert.equal(model.getLineLastNonWhitespaceColumn(9), 0, '9');
		assert.equal(model.getLineLastNonWhitespaceColumn(10), 4, '10');
		assert.equal(model.getLineLastNonWhitespaceColumn(11), 0, '11');
		assert.equal(model.getLineLastNonWhitespaceColumn(12), 0, '12');
	});
});

suite('TextModel.mightContainRTL', () => {

	test('nope', () => {
		let model = TextModel.createFromString('hello world!');
		assert.equal(model.mightContainRTL(), false);
	});

	test('yes', () => {
		let model = TextModel.createFromString('Hello,\nזוהי עובדה מבוססת שדעתו');
		assert.equal(model.mightContainRTL(), true);
	});

	test('setValue resets 1', () => {
		let model = TextModel.createFromString('hello world!');
		assert.equal(model.mightContainRTL(), false);
		model.setValue('Hello,\nזוהי עובדה מבוססת שדעתו');
		assert.equal(model.mightContainRTL(), true);
	});

	test('setValue resets 2', () => {
		let model = TextModel.createFromString('Hello,\nهناك حقيقة مثبتة منذ زمن طويل');
		assert.equal(model.mightContainRTL(), true);
		model.setValue('hello world!');
		assert.equal(model.mightContainRTL(), false);
	});

});

suite('TextModel.createSnapshot', () => {

	test('empty file', () => {
		let model = TextModel.createFromString('');
		let snapshot = model.createSnapshot();
		assert.equal(snapshot.read(), null);
		model.dispose();
	});

	test('file with BOM', () => {
		let model = TextModel.createFromString(UTF8_BOM_CHARACTER + 'Hello');
		assert.equal(model.getLineContent(1), 'Hello');
		let snapshot = model.createSnapshot(true);
		assert.equal(snapshot.read(), UTF8_BOM_CHARACTER + 'Hello');
		assert.equal(snapshot.read(), null);
		model.dispose();
	});

	test('regular file', () => {
		let model = TextModel.createFromString('My First Line\n\t\tMy Second Line\n    Third Line\n\n1');
		let snapshot = model.createSnapshot();
		assert.equal(snapshot.read(), 'My First Line\n\t\tMy Second Line\n    Third Line\n\n1');
		assert.equal(snapshot.read(), null);
		model.dispose();
	});

	test('large file', () => {
		let lines: string[] = [];
		for (let i = 0; i < 1000; i++) {
			lines[i] = 'Just some text that is a bit long such that it can consume some memory';
		}
		const text = lines.join('\n');

		let model = TextModel.createFromString(text);
		let snapshot = model.createSnapshot();
		let actual = '';

		// 70999 length => at most 2 read calls are necessary
		let tmp1 = snapshot.read();
		assert.ok(tmp1);
		actual += tmp1;

		let tmp2 = snapshot.read();
		if (tmp2 === null) {
			// all good
		} else {
			actual += tmp2;
			assert.equal(snapshot.read(), null);
		}

		assert.equal(actual, text);

		model.dispose();
	});

});<|MERGE_RESOLUTION|>--- conflicted
+++ resolved
@@ -9,11 +9,7 @@
 import { Range } from 'vs/editor/common/core/range';
 import { TextModel, createTextBuffer } from 'vs/editor/common/model/textModel';
 import { UTF8_BOM_CHARACTER } from 'vs/base/common/strings';
-<<<<<<< HEAD
-import { EDITOR_MODEL_DEFAULTS } from 'vs/editor/common/config/editorOptions';
-=======
 import { createTextModel } from 'vs/editor/test/common/editorTestUtils';
->>>>>>> a7a72a54
 
 function testGuessIndentation(defaultInsertSpaces: boolean, defaultTabSize: number, expectedInsertSpaces: boolean, expectedTabSize: number, text: string[], msg?: string): void {
 	var m = createTextModel(
@@ -21,15 +17,7 @@
 		{
 			tabSize: defaultTabSize,
 			insertSpaces: defaultInsertSpaces,
-<<<<<<< HEAD
-			detectIndentation: true,
-			defaultEOL: DefaultEndOfLine.LF,
-			trimAutoWhitespace: true,
-			hugeFileSize: EDITOR_MODEL_DEFAULTS.hugeFileSize,
-			hugeFileNumLines: EDITOR_MODEL_DEFAULTS.hugeFileNumLines
-=======
 			detectIndentation: true
->>>>>>> a7a72a54
 		}
 	);
 	var r = m.getOptions();
@@ -717,18 +705,7 @@
 	test('normalizeIndentation 1', () => {
 		let model = createTextModel('',
 			{
-<<<<<<< HEAD
-				isForSimpleWidget: false,
-				detectIndentation: false,
-				tabSize: 4,
-				insertSpaces: false,
-				trimAutoWhitespace: true,
-				defaultEOL: DefaultEndOfLine.LF,
-				hugeFileSize: EDITOR_MODEL_DEFAULTS.hugeFileSize,
-				hugeFileNumLines: EDITOR_MODEL_DEFAULTS.hugeFileNumLines
-=======
 				insertSpaces: false
->>>>>>> a7a72a54
 			}
 		);
 
@@ -758,22 +735,7 @@
 	});
 
 	test('normalizeIndentation 2', () => {
-<<<<<<< HEAD
-		let model = TextModel.createFromString('',
-			{
-				isForSimpleWidget: false,
-				detectIndentation: false,
-				tabSize: 4,
-				insertSpaces: true,
-				trimAutoWhitespace: true,
-				defaultEOL: DefaultEndOfLine.LF,
-				hugeFileSize: EDITOR_MODEL_DEFAULTS.hugeFileSize,
-				hugeFileNumLines: EDITOR_MODEL_DEFAULTS.hugeFileNumLines
-			}
-		);
-=======
 		let model = createTextModel('');
->>>>>>> a7a72a54
 
 		assert.equal(model.normalizeIndentation('\ta'), '    a');
 		assert.equal(model.normalizeIndentation('    a'), '    a');
